--- conflicted
+++ resolved
@@ -13,14 +13,11 @@
 If called after using Dancer's prefix keyword, links to add/edit records will 
 be broken, as it doesn't know that a prefix will be added.
 
-<<<<<<< HEAD
-=======
 =item Use quick_update() etc from Dancer::Plugin::Database
 
 Where possible, use Dancer::Plugin::Database's new quick_*() methods rather than
 generating queries ourselves.
 
->>>>>>> 91022bb2
 =back
 
 =head2 Later
